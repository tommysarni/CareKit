/*
 Copyright (c) 2019, Apple Inc. All rights reserved.
 
 Redistribution and use in source and binary forms, with or without modification,
 are permitted provided that the following conditions are met:
 
 1.  Redistributions of source code must retain the above copyright notice, this
 list of conditions and the following disclaimer.
 
 2.  Redistributions in binary form must reproduce the above copyright notice,
 this list of conditions and the following disclaimer in the documentation and/or
 other materials provided with the distribution.
 
 3. Neither the name of the copyright holder(s) nor the names of any contributors
 may be used to endorse or promote products derived from this software without
 specific prior written permission. No license is granted to the trademarks of
 the copyright holders even if such marks are included in this software.
 
 THIS SOFTWARE IS PROVIDED BY THE COPYRIGHT HOLDERS AND CONTRIBUTORS "AS IS"
 AND ANY EXPRESS OR IMPLIED WARRANTIES, INCLUDING, BUT NOT LIMITED TO, THE
 IMPLIED WARRANTIES OF MERCHANTABILITY AND FITNESS FOR A PARTICULAR PURPOSE
 ARE DISCLAIMED. IN NO EVENT SHALL THE COPYRIGHT OWNER OR CONTRIBUTORS BE LIABLE
 FOR ANY DIRECT, INDIRECT, INCIDENTAL, SPECIAL, EXEMPLARY, OR CONSEQUENTIAL
 DAMAGES (INCLUDING, BUT NOT LIMITED TO, PROCUREMENT OF SUBSTITUTE GOODS OR
 SERVICES; LOSS OF USE, DATA, OR PROFITS; OR BUSINESS INTERRUPTION) HOWEVER
 CAUSED AND ON ANY THEORY OF LIABILITY, WHETHER IN CONTRACT, STRICT LIABILITY,
 OR TORT (INCLUDING NEGLIGENCE OR OTHERWISE) ARISING IN ANY WAY OUT OF THE USE
 OF THIS SOFTWARE, EVEN IF ADVISED OF THE POSSIBILITY OF SUCH DAMAGE.
 */

import UIKit

internal class OCKCircleButton: OCKButton {
    // MARK: Properties

<<<<<<< HEAD
    private let checkmarkPointSize: OCKCheckmarkImageView.PointSize

    override internal var imageButton: OCKButton? {
        return _imageButton
    }
=======
    override internal var imageButton: OCKButton? {
        return _imageButton
    }

    private let _imageButton: OCKButton = {
        let button = OCKButton()
        let bundle = Bundle(for: OCKChecklistItemButton.self)
        let selectedImage = UIImage(systemName: "checkmark")
>>>>>>> 1e90a7cb

    private lazy var _imageButton: OCKButton = {
        let button = OCKButton()
        let selectedImage = OCKCheckmarkImageView(pointSize: checkmarkPointSize).image
        button.setImage(selectedImage, for: .selected)
        button.setImage(nil, for: .normal)
        button.imageView?.contentMode = .scaleAspectFit
        button.isUserInteractionEnabled = false
        return button
    }()

    // MARK: Life cycle

<<<<<<< HEAD
    init(checkmarkPointSize: OCKCheckmarkImageView.PointSize) {
        self.checkmarkPointSize = checkmarkPointSize
        super.init()
        setup()
    }
    
    required internal init?(coder aDecoder: NSCoder) {
        self.checkmarkPointSize = .medium
        super.init(coder: aDecoder)
        setup()
    }
    
    open override func layoutSubviews() {
=======
    override internal init() {
        super.init()
        setup()
    }

    override func layoutSubviews() {
>>>>>>> 1e90a7cb
        super.layoutSubviews()
        layer.cornerRadius = frame.height / 2.0
    }

    // MARK: Methods

    private func setup() {
        styleSubviews()
        addSubviews()
        constrainSubviews()
    }

    private func styleSubviews() {
        preservesSuperviewLayoutMargins = true
        clipsToBounds = true
        layer.borderWidth = OCKStyle.appearance.borderWidth1
        setBackgroundColor(.clear, for: .normal)
        _imageButton.tintColor = .white
        tintedTraits = [TintedTrait(trait: .backgroundColor, state: .selected)]
    }

    private func addSubviews() {
        [_imageButton].forEach { addSubview($0) }
    }

    private func constrainSubviews() {
        [_imageButton].forEach { $0.translatesAutoresizingMaskIntoConstraints = false }
        NSLayoutConstraint.activate([
            _imageButton.centerXAnchor.constraint(equalTo: centerXAnchor),
            _imageButton.centerYAnchor.constraint(equalTo: centerYAnchor, constant: 0.5)
        ])
    }

    override func setBackgroundColor(_ color: UIColor, for state: UIControl.State) {
        super.setBackgroundColor(color, for: state)
        // match the layer's border color with the selected state color
        if state == .selected {
            layer.borderColor = color.cgColor
        }
    }
}<|MERGE_RESOLUTION|>--- conflicted
+++ resolved
@@ -33,22 +33,11 @@
 internal class OCKCircleButton: OCKButton {
     // MARK: Properties
 
-<<<<<<< HEAD
     private let checkmarkPointSize: OCKCheckmarkImageView.PointSize
 
     override internal var imageButton: OCKButton? {
         return _imageButton
     }
-=======
-    override internal var imageButton: OCKButton? {
-        return _imageButton
-    }
-
-    private let _imageButton: OCKButton = {
-        let button = OCKButton()
-        let bundle = Bundle(for: OCKChecklistItemButton.self)
-        let selectedImage = UIImage(systemName: "checkmark")
->>>>>>> 1e90a7cb
 
     private lazy var _imageButton: OCKButton = {
         let button = OCKButton()
@@ -62,28 +51,13 @@
 
     // MARK: Life cycle
 
-<<<<<<< HEAD
     init(checkmarkPointSize: OCKCheckmarkImageView.PointSize) {
         self.checkmarkPointSize = checkmarkPointSize
         super.init()
         setup()
     }
-    
-    required internal init?(coder aDecoder: NSCoder) {
-        self.checkmarkPointSize = .medium
-        super.init(coder: aDecoder)
-        setup()
-    }
-    
-    open override func layoutSubviews() {
-=======
-    override internal init() {
-        super.init()
-        setup()
-    }
 
     override func layoutSubviews() {
->>>>>>> 1e90a7cb
         super.layoutSubviews()
         layer.cornerRadius = frame.height / 2.0
     }
