/*
 Copyright (c) 2016, Apple Inc. All rights reserved.
 
 Redistribution and use in source and binary forms, with or without modification,
 are permitted provided that the following conditions are met:
 
 1.  Redistributions of source code must retain the above copyright notice, this
 list of conditions and the following disclaimer.
 
 2.  Redistributions in binary form must reproduce the above copyright notice,
 this list of conditions and the following disclaimer in the documentation and/or
 other materials provided with the distribution.
 
 3.  Neither the name of the copyright holder(s) nor the names of any contributors
 may be used to endorse or promote products derived from this software without
 specific prior written permission. No license is granted to the trademarks of
 the copyright holders even if such marks are included in this software.
 
 THIS SOFTWARE IS PROVIDED BY THE COPYRIGHT HOLDERS AND CONTRIBUTORS "AS IS"
 AND ANY EXPRESS OR IMPLIED WARRANTIES, INCLUDING, BUT NOT LIMITED TO, THE
 IMPLIED WARRANTIES OF MERCHANTABILITY AND FITNESS FOR A PARTICULAR PURPOSE
 ARE DISCLAIMED. IN NO EVENT SHALL THE COPYRIGHT OWNER OR CONTRIBUTORS BE LIABLE
 FOR ANY DIRECT, INDIRECT, INCIDENTAL, SPECIAL, EXEMPLARY, OR CONSEQUENTIAL
 DAMAGES (INCLUDING, BUT NOT LIMITED TO, PROCUREMENT OF SUBSTITUTE GOODS OR
 SERVICES; LOSS OF USE, DATA, OR PROFITS; OR BUSINESS INTERRUPTION) HOWEVER
 CAUSED AND ON ANY THEORY OF LIABILITY, WHETHER IN CONTRACT, STRICT LIABILITY,
 OR TORT (INCLUDING NEGLIGENCE OR OTHERWISE) ARISING IN ANY WAY OUT OF THE USE
 OF THIS SOFTWARE, EVEN IF ADVISED OF THE POSSIBILITY OF SUCH DAMAGE.
 */


#import "ViewController.h"
#import <ResearchKit/ResearchKit.h>
#import <MessageUI/MessageUI.h>


#define DefineStringKey(x) static NSString *const x = @#x
#define DefineStringKey(x) static NSString *const x = @#x
#define UIColorFromRGB(rgbValue) [UIColor \
colorWithRed:((float)((rgbValue & 0xFF0000) >> 16))/255.0 \
green:((float)((rgbValue & 0xFF00) >> 8))/255.0 \
blue:((float)(rgbValue & 0xFF))/255.0 alpha:1.0]

#define RedColor() UIColorFromRGB(0xEF445B);
#define GreenColor() UIColorFromRGB(0x8DC63F);
#define BlueColor() UIColorFromRGB(0x3EA1EE);
#define PurpleColor() UIColorFromRGB(0x9B59B6);
#define PinkColor() UIColorFromRGB(0xF26D7D);
#define YellowColor() UIColorFromRGB(0xF1DF15);
#define OrangeColor() UIColorFromRGB(0xF89406);
#define GrayColor() UIColorFromRGB(0xBDC3C7);

static const BOOL resetStoreOnLaunch = YES;

@interface ViewController () <OCKCareCardViewControllerDelegate, OCKSymptomTrackerViewControllerDelegate, OCKCarePlanStoreDelegate, OCKConnectViewControllerDelegate, ORKTaskViewControllerDelegate>

@end


@implementation ViewController {
    OCKCarePlanStore *_store;
    NSArray<OCKInsightItem *> *_insightItems;
    NSArray<OCKCarePlanActivity *> *_interventions;
    NSArray<OCKCarePlanActivity *> *_assessments;
    NSArray<OCKContact *> *_contacts;
    OCKInsightsViewController *_insightsViewController;
    OCKCareCardViewController *_careCardViewController;
    OCKSymptomTrackerViewController *_symptomTrackerViewController;
    OCKConnectViewController *_connectViewController;
}

- (void)viewDidLoad {
    [super viewDidLoad];
    
    [self setUpCarePlanStore];
    
    _insightsViewController = [self insightsViewController];
    _insightsViewController.title = @"Insights";
    UINavigationController *insightsNavigationViewController = [[UINavigationController alloc] initWithRootViewController:_insightsViewController];
    insightsNavigationViewController.tabBarItem = [[UITabBarItem alloc] initWithTitle:@"Insights"
                                                                                image:[UIImage imageNamed:@"insights"]
                                                                        selectedImage:[UIImage imageNamed:@"insights-filled"]];
    
    _careCardViewController = [self careCardViewController];
    _careCardViewController.title = @"Care Card";
    UINavigationController *careCardNavigationViewController = [[UINavigationController alloc] initWithRootViewController:_careCardViewController];
    careCardNavigationViewController.tabBarItem = [[UITabBarItem alloc] initWithTitle:@"Care Card"
                                                                                image:[UIImage imageNamed:@"carecard"]
                                                                        selectedImage:[UIImage imageNamed:@"carecard-filled"]];
    
    _symptomTrackerViewController = [self symptomTrackerViewController];
    _symptomTrackerViewController.title = @"Symptom Tracker";
    UINavigationController *symptomTrackerNavigationViewController = [[UINavigationController alloc] initWithRootViewController:_symptomTrackerViewController];
    symptomTrackerNavigationViewController.tabBarItem = [[UITabBarItem alloc] initWithTitle:@"Symptom Tracker"
                                                                                      image:[UIImage imageNamed:@"symptoms"]
                                                                              selectedImage:[UIImage imageNamed:@"symptoms-filled"]];
    
    _connectViewController = [self connectViewController];
    _connectViewController.title = @"Connect";
    UINavigationController *connectNavigationViewController = [[UINavigationController alloc] initWithRootViewController:_connectViewController];
    connectNavigationViewController.tabBarItem = [[UITabBarItem alloc] initWithTitle:@"Connect"
                                                                               image:[UIImage imageNamed:@"connect"]
                                                                       selectedImage:[UIImage imageNamed:@"connect-filled"]];
    
    self.tabBar.tintColor = RedColor();
    self.viewControllers = @[insightsNavigationViewController, careCardNavigationViewController, symptomTrackerNavigationViewController, connectNavigationViewController];
    self.selectedIndex = 1;
}


#pragma mark - CarePlan Store

- (NSString *)storeDirectoryPath {
    NSArray *searchPaths = NSSearchPathForDirectoriesInDomains(NSDocumentDirectory, NSUserDomainMask, YES);
    NSString *docPath = [searchPaths objectAtIndex:0];
    NSString *path = [docPath stringByAppendingPathComponent:@"carePlanStore"];
    [[NSFileManager defaultManager] createDirectoryAtPath:path withIntermediateDirectories:YES attributes:nil error:nil];
    return path;
}
- (NSURL *)storeDirectoryURL {
    return [NSURL fileURLWithPath:[self storeDirectoryPath]];
}
- (void)setUpCarePlanStore {
    // Reset the store.
    if (resetStoreOnLaunch) {
        [[NSFileManager defaultManager] removeItemAtPath:[self storeDirectoryPath] error:nil];
    }
    
    // Set up store.
    _store = [[OCKCarePlanStore alloc] initWithPersistenceDirectoryURL:[self storeDirectoryURL]];
    _store.delegate = self;
    
    // Add new interventions to store for the Care Card.
    [self generateInterventions];
    for (OCKCarePlanActivity *intervention in _interventions) {
        [_store addActivity:intervention completion:^(BOOL success, NSError * _Nonnull error) {
            if (!success) {
                NSLog(@"%@", error.localizedDescription);
            }
        }];
    }
    
    // Add new assessments to store for the Symptom Tracker.
    [self generateAssessments];
    for (OCKCarePlanActivity *assessment in _assessments) {
        [_store addActivity:assessment completion:^(BOOL success, NSError * _Nonnull error) {
            if (!success) {
                NSLog(@"%@", error.localizedDescription);
            }
        }];
    }
}


#pragma mark - Insights

- (OCKInsightsViewController *)insightsViewController {
    NSMutableArray *items = [NSMutableArray new];
    
    NSArray *axisTitles = @[@"S", @"M", @"T", @"W", @"T", @"F", @"S"];
    NSArray *axisSubtitles = @[@"2/21", @"", @"", @"", @"", @"", @"2/27"];
    
    {
        UIColor *color = PinkColor();
        OCKMessageItem *item = [[OCKMessageItem alloc] initWithTitle:@"Medication Adherence"
                                                                text:@"Your medication adherence was 90% last week."
                                                           tintColor:color
                                                         messageType:OCKMessageItemTypeTip];
        [items addObject:item];
    }
    
    {
        UIColor *color = BlueColor();
        UIColor *lightColor = [color colorWithAlphaComponent:0.5];
        
        OCKBarSeries *series1 = [[OCKBarSeries alloc] initWithTitle:@"Pain"
                                                             values:@[@3, @4, @5, @7, @8, @9, @9]
                                                        valueLabels:@[@"30%", @"40%", @"50%", @"70%", @"80%", @"90%", @"90%"]
                                                          tintColor:color];
        
        OCKBarSeries *series2 = [[OCKBarSeries alloc] initWithTitle:@"Medication"
                                                             values:@[@3, @4, @5, @7, @8, @9, @9]
                                                        valueLabels:@[@"30%", @"40%", @"50%", @"70%", @"80%", @"90%", @"90%"]
                                                          tintColor:lightColor];
        
        OCKBarChart *chart = [[OCKBarChart alloc] initWithTitle:@"Pain Scores"
                                                           text:@"with Medication"
                                                      tintColor:color
                                                     axisTitles:axisTitles
                                                  axisSubtitles:axisSubtitles
                                                     dataSeries:@[series1, series2]];
        [items addObject:chart];
    }
    
    {
        UIColor *color = GreenColor();
        OCKMessageItem *item = [[OCKMessageItem alloc] initWithTitle:@"Pain Score Update"
                                                                text:@"Your pain score changed from 6 to 3 in the past week."
                                                           tintColor:color
                                                         messageType:OCKMessageItemTypeAlert];
        [items addObject:item];
    }
    
    {
        UIColor *color = PurpleColor();
        UIColor *lightColor = [color colorWithAlphaComponent:0.5];
        
        OCKBarSeries *series1 = [[OCKBarSeries alloc] initWithTitle:@"Range of Motion"
                                                             values:@[@1, @4, @5, @5, @7, @9, @10]
                                                        valueLabels:@[@"10\u00B0", @"40\u00B0", @"50\u00B0", @"50\u00B0", @"70\u00B0", @"90\u00B0", @"100\u00B0"]
                                                          tintColor:color];
        
        OCKBarSeries *series2 = [[OCKBarSeries alloc] initWithTitle:@"Arm Stretches"
                                                             values:@[@8.5, @7, @5, @4, @3, @3, @2]
                                                        valueLabels:@[@"85%", @"75%", @"50%", @"54%", @"30%", @"30%", @"20%"]
                                                          tintColor:lightColor];
        
        OCKBarChart *chart = [[OCKBarChart alloc] initWithTitle:@"Range of Motion"
                                                           text:@"with Arm Stretch Completion"
                                                      tintColor:color
                                                     axisTitles:axisTitles
                                                  axisSubtitles:axisSubtitles
                                                     dataSeries:@[series1, series2]];
        [items addObject:chart];
    }
    
    _insightItems = [items copy];
    
    OCKInsightsViewController *insights = [[OCKInsightsViewController alloc] initWithInsightItems:items
                                                                                      headerTitle:@"Weekly Charts"
                                                                                   headerSubtitle:@"2/21 - 2/27"];
    insights.showEdgeIndicators = YES;
    
    return insights;
}


#pragma mark - Care Card

DefineStringKey(HamstringStretchIntervention);
DefineStringKey(IbuprofenIntervention);
DefineStringKey(OutdoorWalkIntervention);
DefineStringKey(PhysicalTherapyIntervention);

- (OCKCareCardViewController *)careCardViewController {
<<<<<<< HEAD
    OCKCareCardViewController *viewController = [[OCKCareCardViewController alloc] initWithCarePlanStore:_store];
    viewController.delegate = self;
    return viewController;
=======
    OCKCareCardViewController *careCardViewController = [[OCKCareCardViewController alloc] initWithCarePlanStore:_store];
    careCardViewController.showEdgeIndicators = YES;
    return careCardViewController;
>>>>>>> 350bafa8
}
- (void)generateInterventions {
    NSMutableArray *interventions = [NSMutableArray new];
    NSDateComponents *startDate = [[NSDateComponents alloc] initWithYear:2016 month:01 day:01];
    
    {
        OCKCareSchedule *schedule = [OCKCareSchedule weeklyScheduleWithStartDate:startDate occurrencesOnEachDay:@[@3,@3,@3,@3,@3,@3,@3]];
        UIColor *color = BlueColor();
        OCKCarePlanActivity *intervention = [OCKCarePlanActivity interventionWithIdentifier:HamstringStretchIntervention
                                                                            groupIdentifier:nil
                                                                                      title:@"Hamstring Stretch"
                                                                                       text:@"5 mins"
                                                                                  tintColor:color
                                                                               instructions:nil
                                                                                   imageURL:nil
                                                                                   schedule:schedule
                                                                                   userInfo:nil];
        [interventions addObject:intervention];
    }
    
    {
        OCKCareSchedule *schedule = [OCKCareSchedule weeklyScheduleWithStartDate:startDate occurrencesOnEachDay:@[@4,@4,@4,@4,@4,@4,@4]];
        UIColor *color = GreenColor();
        OCKCarePlanActivity *intervention = [OCKCarePlanActivity interventionWithIdentifier:IbuprofenIntervention
                                                                            groupIdentifier:nil
                                                                                      title:@"Ibuprofen"
                                                                                       text:@"200mg"
                                                                                  tintColor:color
                                                                               instructions:nil
                                                                                   imageURL:nil
                                                                                   schedule:schedule
                                                                                   userInfo:nil];
        [interventions addObject:intervention];
    }
    
    {
        OCKCareSchedule *schedule = [OCKCareSchedule weeklyScheduleWithStartDate:startDate occurrencesOnEachDay:@[@1,@1,@1,@1,@1,@1,@1]];
        UIColor *color = PurpleColor();
        OCKCarePlanActivity *intervention = [OCKCarePlanActivity interventionWithIdentifier:OutdoorWalkIntervention
                                                                            groupIdentifier:nil
                                                                                      title:@"Outdoor Walk"
                                                                                       text:@"15 mins"
                                                                                  tintColor:color
                                                                               instructions:nil
                                                                                   imageURL:nil
                                                                                   schedule:schedule
                                                                                   userInfo:nil];
        [interventions addObject:intervention];
    }
    
    {
        OCKCareSchedule *schedule = [OCKCareSchedule weeklyScheduleWithStartDate:startDate occurrencesOnEachDay:@[@1,@1,@1,@1,@1,@1,@1]];
        UIColor *color = YellowColor();
        OCKCarePlanActivity *intervention = [OCKCarePlanActivity interventionWithIdentifier:PhysicalTherapyIntervention
                                                                            groupIdentifier:nil
                                                                                      title:@"Physical Therapy"
                                                                                       text:@"lower back"
                                                                                  tintColor:color
                                                                               instructions:nil
                                                                                   imageURL:nil
                                                                                   schedule:schedule
                                                                                   userInfo:nil];
        [interventions addObject:intervention];
    }
    
    _interventions = [interventions copy];
}

#pragma mark - Care Card Delegate (OCKCareCardViewControllerDelegate)

- (BOOL)careCardViewController:(OCKCareCardViewController *)viewController shouldDisplayViewControllerForActivity:(OCKCarePlanActivity *)interventionActivity {
    if ([interventionActivity.identifier isEqualToString:HamstringStretchIntervention]) {
        return YES;
    }
    return NO;
}

- (void)careCardViewController:(OCKCareCardViewController *)viewController didSelectInterventionEvent:(OCKCarePlanEvent *)interventionEvent {
    NSLog(@"%@", interventionEvent);
    OCKCarePlanStore *store = viewController.store;
    
    OCKCarePlanEventState state = (interventionEvent.state == OCKCarePlanEventStateCompleted) ? OCKCarePlanEventStateNotCompleted : OCKCarePlanEventStateCompleted;
    
    [store updateEvent:interventionEvent
            withResult:nil
                 state:state
            completion:^(BOOL success, OCKCarePlanEvent * _Nullable event, NSError * _Nullable error) {
                NSAssert(success, error.localizedDescription);
            }];
    
}

#pragma mark - Symptom Tracker

DefineStringKey(PainAssessment);
DefineStringKey(MoodAssessment);
DefineStringKey(BloodGlucoseAssessment);
DefineStringKey(WeightAssessment);
DefineStringKey(TemperatureAssessment);

- (OCKSymptomTrackerViewController *)symptomTrackerViewController {
    OCKSymptomTrackerViewController *symptomTrackerViewController = [[OCKSymptomTrackerViewController alloc] initWithCarePlanStore:_store];
    symptomTrackerViewController.delegate = self;
    symptomTrackerViewController.showEdgeIndicators = YES;
    return symptomTrackerViewController;
}
- (void)generateAssessments {
    NSMutableArray *assessments = [NSMutableArray new];
    NSDateComponents *startDate = [[NSDateComponents alloc] initWithYear:2016 month:01 day:01];
    
    {
        OCKCareSchedule *schedule = [OCKCareSchedule weeklyScheduleWithStartDate:startDate occurrencesOnEachDay:@[@1,@1,@1,@1,@1,@1,@1]];
        UIColor *color = BlueColor();
        OCKCarePlanActivity *assessment = [OCKCarePlanActivity assessmentWithIdentifier:PainAssessment
                                                                        groupIdentifier:nil
                                                                                  title:@"Pain"
                                                                                   text:@"Lower back"
                                                                              tintColor:color
                                                                       resultResettable:YES
                                                                               schedule:schedule
                                                                               userInfo:nil];
        
        [assessments addObject:assessment];
    }
    
    {
        OCKCareSchedule *schedule = [OCKCareSchedule weeklyScheduleWithStartDate:startDate occurrencesOnEachDay:@[@1,@1,@1,@0,@1,@1,@1]];
        UIColor *color = GreenColor();
        OCKCarePlanActivity *assessment = [OCKCarePlanActivity assessmentWithIdentifier:MoodAssessment
                                                                        groupIdentifier:nil
                                                                                  title:@"Mood"
                                                                                   text:@"Survey"
                                                                              tintColor:color
                                                                       resultResettable:YES
                                                                               schedule:schedule
                                                                               userInfo:nil];
        
        [assessments addObject:assessment];
    }
    
    {
        OCKCareSchedule *schedule = [OCKCareSchedule weeklyScheduleWithStartDate:startDate occurrencesOnEachDay:@[@1,@1,@1,@1,@1,@1,@1]];
        UIColor *color = PurpleColor();
        OCKCarePlanActivity *assessment = [OCKCarePlanActivity assessmentWithIdentifier:BloodGlucoseAssessment
                                                                        groupIdentifier:nil
                                                                                  title:@"Blood Glucose"
                                                                                   text:@"After dinner"
                                                                              tintColor:color
                                                                       resultResettable:YES
                                                                               schedule:schedule
                                                                               userInfo:nil];
        
        [assessments addObject:assessment];
    }
    
    {
        OCKCareSchedule *schedule = [OCKCareSchedule weeklyScheduleWithStartDate:startDate occurrencesOnEachDay:@[@1,@0,@1,@0,@1,@0,@1]];
        UIColor *color = YellowColor();
        OCKCarePlanActivity *assessment = [OCKCarePlanActivity assessmentWithIdentifier:WeightAssessment
                                                                        groupIdentifier:nil
                                                                                  title:@"Weight"
                                                                                   text:@"Early morning"
                                                                              tintColor:color
                                                                       resultResettable:YES
                                                                               schedule:schedule
                                                                               userInfo:nil];
        
        [assessments addObject:assessment];
    }
    
    {
        OCKCareSchedule *schedule = [OCKCareSchedule weeklyScheduleWithStartDate:startDate occurrencesOnEachDay:@[@1,@1,@1,@1,@1,@1,@1]];
        UIColor *color = OrangeColor();
        OCKCarePlanActivity *assessment = [OCKCarePlanActivity assessmentWithIdentifier:TemperatureAssessment
                                                                        groupIdentifier:nil
                                                                                  title:@"Temperature"
                                                                                   text:@"Oral"
                                                                              tintColor:color
                                                                       resultResettable:YES
                                                                               schedule:schedule
                                                                               userInfo:nil];
        
        [assessments addObject:assessment];
    }
    
    _assessments = [assessments copy];
}
- (void)presentViewControllerForAssessmentIdentifier:(NSString *)identifier {
    ORKOrderedTask *task;
    
    if ([identifier isEqualToString:PainAssessment]) {
        ORKScaleAnswerFormat *format = [ORKScaleAnswerFormat scaleAnswerFormatWithMaximumValue:10
                                                                                  minimumValue:1
                                                                                  defaultValue:NSIntegerMax
                                                                                          step:1
                                                                                      vertical:NO
                                                                       maximumValueDescription:@"Very much"
                                                                       minimumValueDescription:@"Not at all"];
        
        ORKQuestionStep *step = [ORKQuestionStep questionStepWithIdentifier:PainAssessment
                                                                      title:@"How was your pain today?"
                                                                     answer:format];
        step.optional = NO;
        
        task = [[ORKOrderedTask alloc] initWithIdentifier:PainAssessment steps:@[step]];
        
    } else if ([identifier isEqualToString:MoodAssessment]) {
        ORKScaleAnswerFormat *format = [ORKScaleAnswerFormat scaleAnswerFormatWithMaximumValue:10
                                                                                  minimumValue:1
                                                                                  defaultValue:NSIntegerMax
                                                                                          step:1
                                                                                      vertical:NO
                                                                       maximumValueDescription:@"Good"
                                                                       minimumValueDescription:@"Bad"];
        
        ORKQuestionStep *step = [ORKQuestionStep questionStepWithIdentifier:MoodAssessment
                                                                      title:@"On a scale from 1 to 10, how would you rate your mood today?"
                                                                     answer:format];
        step.optional = NO;
        
        task = [[ORKOrderedTask alloc] initWithIdentifier:MoodAssessment steps:@[step]];
    } else if ([identifier isEqualToString:BloodGlucoseAssessment]) {
        HKQuantityType *quantityType = [HKQuantityType quantityTypeForIdentifier:HKQuantityTypeIdentifierBloodGlucose];
        ORKHealthKitQuantityTypeAnswerFormat *format = [ORKHealthKitQuantityTypeAnswerFormat answerFormatWithQuantityType:quantityType
                                                                                                                     unit:[HKUnit unitFromString:@"mg/dL"]
                                                                                                                    style:ORKNumericAnswerStyleDecimal];
        ORKQuestionStep *step = [ORKQuestionStep questionStepWithIdentifier:BloodGlucoseAssessment
                                                                      title:@"Input your blood glucose"
                                                                     answer:format];
        step.optional = NO;
        
        task = [[ORKOrderedTask alloc] initWithIdentifier:BloodGlucoseAssessment steps:@[step]];
    } else if ([identifier isEqualToString:WeightAssessment]) {
        HKQuantityType *quantityType = [HKQuantityType quantityTypeForIdentifier:HKQuantityTypeIdentifierBodyMass];
        ORKHealthKitQuantityTypeAnswerFormat *format = [ORKHealthKitQuantityTypeAnswerFormat answerFormatWithQuantityType:quantityType
                                                                                                                     unit:[HKUnit poundUnit]
                                                                                                                    style:ORKNumericAnswerStyleDecimal];
        ORKQuestionStep *step = [ORKQuestionStep questionStepWithIdentifier:WeightAssessment
                                                                      title:@"Input your weight"
                                                                     answer:format];
        step.optional = NO;
        
        task = [[ORKOrderedTask alloc] initWithIdentifier:WeightAssessment steps:@[step]];
    } else if ([identifier isEqualToString:TemperatureAssessment]) {
        HKQuantityType *quantityType = [HKQuantityType quantityTypeForIdentifier:HKQuantityTypeIdentifierBodyTemperature];
        ORKHealthKitQuantityTypeAnswerFormat *format = [ORKHealthKitQuantityTypeAnswerFormat answerFormatWithQuantityType:quantityType
                                                                                                                     unit:[HKUnit degreeFahrenheitUnit]
                                                                                                                    style:ORKNumericAnswerStyleDecimal];
        ORKQuestionStep *step = [ORKQuestionStep questionStepWithIdentifier:TemperatureAssessment
                                                                      title:@"Input your temperature"
                                                                     answer:format];
        step.optional = NO;
        
        task = [[ORKOrderedTask alloc] initWithIdentifier:TemperatureAssessment steps:@[step]];
    }
    
    ORKTaskViewController *taskViewController = [[ORKTaskViewController alloc] initWithTask:task taskRunUUID:nil];
    taskViewController.delegate = self;
    
    [self presentViewController:taskViewController animated:YES completion:nil];
}
- (void)updateAssessmentEvent:(OCKCarePlanEvent *)event withTaskResult:(ORKTaskResult *)result {
    NSString *identifier = event.activity.identifier;
    
    if ([identifier isEqualToString:PainAssessment] || [identifier isEqualToString:MoodAssessment]) {
        ORKStepResult *stepResult = (ORKStepResult*)[result firstResult];
        NSArray <ORKResult *> *results = stepResult.results;
        ORKScaleQuestionResult *numericResult = (ORKScaleQuestionResult *)results[0];
        
        OCKCarePlanEventResult *result = [[OCKCarePlanEventResult alloc] initWithValueString:numericResult.scaleAnswer.stringValue
                                                                                  unitString:@"of 10"
                                                                                    userInfo:nil];
        [_store updateEvent:event
                 withResult:result
                      state:OCKCarePlanEventStateCompleted
                 completion:^(BOOL success, OCKCarePlanEvent * _Nonnull event, NSError * _Nonnull error) {
                     NSAssert(success, error.localizedDescription);
                 }];
        
    } else if ([identifier isEqualToString:BloodGlucoseAssessment] || [identifier isEqualToString:WeightAssessment] || [identifier isEqualToString:TemperatureAssessment]) {
        ORKStepResult *stepResult = (ORKStepResult*)[result firstResult];
        NSArray <ORKResult *> *results = stepResult.results;
        ORKNumericQuestionResult *numericResult = (ORKNumericQuestionResult *)results[0];
        
        OCKCarePlanEventResult *result = [[OCKCarePlanEventResult alloc] initWithValueString:numericResult.numericAnswer.stringValue
                                                                                  unitString:numericResult.unit
                                                                                    userInfo:nil];
        [_store updateEvent:event
                 withResult:result
                      state:OCKCarePlanEventStateCompleted
                 completion:^(BOOL success, OCKCarePlanEvent * _Nonnull event, NSError * _Nonnull error) {
                     NSAssert(success, error.localizedDescription);
                 }];
        
    }
}

#pragma mark - Symptom Tracker Delegate (OCKSymptomTrackerDelegate)

- (void)symptomTrackerViewController:(OCKSymptomTrackerViewController *)viewController didSelectRowWithAssessmentEvent:(OCKCarePlanEvent *)assessmentEvent {
    NSInteger validState = (assessmentEvent.state == OCKCarePlanEventStateInitial || assessmentEvent.state == OCKCarePlanEventStateNotCompleted) ||
    (assessmentEvent.state == OCKCarePlanEventStateCompleted && assessmentEvent.activity.resultResettable);
    
    if (validState) {
        NSString *identifier = assessmentEvent.activity.identifier;
        [self presentViewControllerForAssessmentIdentifier:identifier];
    }
}

#pragma mark - Task View Controller Delegate (ORKTaskViewControllerDelegate)

- (void)taskViewController:(ORKTaskViewController *)taskViewController didFinishWithReason:(ORKTaskViewControllerFinishReason)reason error:(NSError *)error {
    if (reason == ORKTaskViewControllerFinishReasonCompleted) {
        OCKCarePlanEvent *assessmentEvent = _symptomTrackerViewController.lastSelectedAssessmentEvent;
        ORKTaskResult *taskResult = taskViewController.result;
        [self updateAssessmentEvent:assessmentEvent withTaskResult:taskResult];
    }
    [taskViewController dismissViewControllerAnimated:YES completion:nil];
}


#pragma mark - Connect

- (OCKConnectViewController *)connectViewController {
    NSMutableArray *contacts = [NSMutableArray new];
    
    {
        UIColor *color = BlueColor();
        OCKContact *contact = [[OCKContact alloc] initWithContactType:OCKContactTypeCareTeam
                                                                 name:@"Dr. Giselle Guerrero"
                                                             relation:@"Physician"
                                                            tintColor:color
                                                          phoneNumber:[CNPhoneNumber phoneNumberWithStringValue:@"123-456-7890"]
                                                        messageNumber:[CNPhoneNumber phoneNumberWithStringValue:@"123-456-7890"]
                                                         emailAddress:@"g_guerrero@hospital.edu"
                                                                image:[UIImage imageNamed:@"doctor"]];
        [contacts addObject:contact];
    }
    
    {
        UIColor *color = GreenColor();
        OCKContact *contact = [[OCKContact alloc] initWithContactType:OCKContactTypeCareTeam
                                                                 name:@"Greg Apodaca"
                                                             relation:@"Nurse"
                                                            tintColor:color
                                                          phoneNumber:[CNPhoneNumber phoneNumberWithStringValue:@"123-456-7890"]
                                                        messageNumber:[CNPhoneNumber phoneNumberWithStringValue:@"123-456-7890"]
                                                         emailAddress:@"gapodaca@hospital.edu"
                                                             monogram:@"GA"];
        [contacts addObject:contact];
    }
    
    {
        UIColor *color = YellowColor();
        OCKContact *contact = [[OCKContact alloc] initWithContactType:OCKContactTypeCareTeam
                                                                 name:@"Kevin Johnson"
                                                             relation:@"Father"
                                                            tintColor:color
                                                          phoneNumber:[CNPhoneNumber phoneNumberWithStringValue:@"123-456-7890"]
                                                        messageNumber:[CNPhoneNumber phoneNumberWithStringValue:@"123-456-7890"]
                                                         emailAddress:nil
                                                                image:[UIImage imageNamed:@"father"]];
        [contacts addObject:contact];
    }
    
    _contacts = [contacts copy];
    
    OCKConnectViewController *connectViewController = [[OCKConnectViewController alloc] initWithContacts:contacts];
    connectViewController.delegate = self;
    connectViewController.showEdgeIndicators = YES;
    return connectViewController;
}

- (OCKDocument *)generatePDF {
    OCKDocumentElementSubtitle *subtitle = [[OCKDocumentElementSubtitle alloc] initWithSubtitle:@"First subtitle"];
    OCKDocumentElementParagraph *paragrah = [[OCKDocumentElementParagraph alloc] initWithContent:@"Lorem ipsum dolor sit amet, vim primis noster sententiae ne, et albucius apeirian accusata mea, vim at dicunt laoreet. Eu probo omnes inimicus ius, duo at veritus alienum. Nostrud facilisi id pro. Putant oporteat id eos. Admodum antiopam mel in, at per everti quaeque. Lorem ipsum dolor sit amet, vim primis noster sententiae ne, et albucius apeirian accusata mea, vim at dicunt laoreet. Eu probo omnes inimicus ius, duo at veritus alienum. Nostrud facilisi id pro. Putant oporteat id eos. Admodum antiopam mel in, at per everti quaeque. Lorem ipsum dolor sit amet, vim primis noster sententiae ne, et albucius apeirian accusata mea, vim at dicunt laoreet. Eu probo omnes inimicus ius, duo at veritus alienum. Nostrud facilisi id pro. Putant oporteat id eos. Admodum antiopam mel in, at per everti quaeque."];
    
    OCKChart *chart = (OCKChart *)_insightItems[1];
    OCKDocumentElementChart *barChart = [[OCKDocumentElementChart alloc] initWithChart:chart];
    
    OCKDocumentElementTable *table = [[OCKDocumentElementTable alloc] init];
    table.headers = @[@"Mon", @"Tue", @"Wed", @"Thu", @"Fri"];
    table.rows = @[@[@"1", @"2", @"3", @"4", @"5"], @[@"2", @"3", @"4", @"5", @"6"], @[@"3", @"4", @"5", @"6", @"7"]];
    
    OCKDocument *doc = [[OCKDocument alloc] initWithTitle:@"This is a title" elements:@[subtitle, table, paragrah, barChart]];
    doc.pageHeader = @"App Name: ABC, User Name: John Appleseed";
    
    return doc;
}

#pragma mark Connect View Controller Delegate (OCKConnectViewControllerDelegate)

- (void)connectViewController:(OCKConnectViewController *)connectViewController didSelectShareButtonForContact:(OCKContact *)contact {
    UIActivityViewController *activityController = [[UIActivityViewController alloc] initWithActivityItems:@[[self generatePDF]] applicationActivities:nil];
    [self presentViewController:activityController animated:YES completion:nil];
}

- (NSString *)connectViewController:(OCKConnectViewController *)connectViewController titleForSharingCellForContact:(OCKContact *)contact {
    return nil;
}

@end<|MERGE_RESOLUTION|>--- conflicted
+++ resolved
@@ -243,15 +243,10 @@
 DefineStringKey(PhysicalTherapyIntervention);
 
 - (OCKCareCardViewController *)careCardViewController {
-<<<<<<< HEAD
-    OCKCareCardViewController *viewController = [[OCKCareCardViewController alloc] initWithCarePlanStore:_store];
-    viewController.delegate = self;
-    return viewController;
-=======
     OCKCareCardViewController *careCardViewController = [[OCKCareCardViewController alloc] initWithCarePlanStore:_store];
     careCardViewController.showEdgeIndicators = YES;
+    careCardViewController.delegate = self;
     return careCardViewController;
->>>>>>> 350bafa8
 }
 - (void)generateInterventions {
     NSMutableArray *interventions = [NSMutableArray new];
