--- conflicted
+++ resolved
@@ -209,11 +209,7 @@
     NSDateComponents *startDate = [[NSDateComponents alloc] initWithYear:2016 month:01 day:01];
     
     {
-<<<<<<< HEAD
-        OCKCareSchedule *schedule = [OCKCareSchedule weeklyScheduleWithStartDay:startDate occurrencesOnEachDay:@[@4,@2,@4,@4,@0,@0,@0]];
-=======
         OCKCareSchedule *schedule = [OCKCareSchedule weeklyScheduleWithStartDate:startDate occurrencesOnEachDay:@[@4,@2,@4,@4,@4,@3,@3]];
->>>>>>> 34889cce
         UIColor *color = OCKGreenColor();
         OCKCarePlanActivity *treatment = [[OCKCarePlanActivity alloc] initWithIdentifier:PhysicalTherapyTreatment
                                                                                     type:OCKCarePlanActivityTypeIntervention
@@ -225,11 +221,7 @@
     }
     
     {
-<<<<<<< HEAD
-        OCKCareSchedule *schedule = [OCKCareSchedule weeklyScheduleWithStartDay:startDate occurrencesOnEachDay:@[@2,@3,@2,@2,@0,@0,@0]];
-=======
         OCKCareSchedule *schedule = [OCKCareSchedule weeklyScheduleWithStartDate:startDate occurrencesOnEachDay:@[@2,@3,@2,@2,@2,@0,@2]];
->>>>>>> 34889cce
         UIColor *color = OCKBlueColor();
         OCKCarePlanActivity *treatment = [[OCKCarePlanActivity alloc] initWithIdentifier:IbuprofenTreatment
                                                                          groupIdentifier:nil
@@ -247,11 +239,7 @@
     }
     
     {
-<<<<<<< HEAD
-        OCKCareSchedule *schedule = [OCKCareSchedule weeklyScheduleWithStartDay:startDate occurrencesOnEachDay:@[@1,@1,@1,@1,@0,@0,@0]];
-=======
         OCKCareSchedule *schedule = [OCKCareSchedule weeklyScheduleWithStartDate:startDate occurrencesOnEachDay:@[@1,@1,@1,@1,@1,@0,@1]];
->>>>>>> 34889cce
         UIColor *color = OCKPurpleColor();
         OCKCarePlanActivity *treatment = [[OCKCarePlanActivity alloc] initWithIdentifier:OutdoorWalkTreatment
                                                                                     type:OCKCarePlanActivityTypeIntervention
@@ -263,11 +251,7 @@
     }
     
     {
-<<<<<<< HEAD
-        OCKCareSchedule *schedule = [OCKCareSchedule weeklyScheduleWithStartDay:startDate occurrencesOnEachDay:@[@0,@0,@0,@0,@0,@0,@0]];
-=======
         OCKCareSchedule *schedule = [OCKCareSchedule weeklyScheduleWithStartDate:startDate occurrencesOnEachDay:@[@0,@0,@0,@0,@0,@4,@4]];
->>>>>>> 34889cce
         UIColor *color = OCKBlueColor();
         OCKCarePlanActivity *treatment = [[OCKCarePlanActivity alloc] initWithIdentifier:ExerciseTreatment
                                                                                     type:OCKCarePlanActivityTypeIntervention
@@ -279,11 +263,7 @@
     }
     
     {
-<<<<<<< HEAD
-        OCKCareSchedule *schedule = [OCKCareSchedule weeklyScheduleWithStartDay:startDate occurrencesOnEachDay:@[@0,@0,@0,@0,@0,@0,@0]];
-=======
         OCKCareSchedule *schedule = [OCKCareSchedule weeklyScheduleWithStartDate:startDate occurrencesOnEachDay:@[@0,@0,@0,@0,@0,@2,@2]];
->>>>>>> 34889cce
         UIColor *color = OCKPurpleColor();
         OCKCarePlanActivity *treatment = [[OCKCarePlanActivity alloc] initWithIdentifier:WalkTreatment
                                                                                     type:OCKCarePlanActivityTypeIntervention
@@ -295,11 +275,7 @@
     }
     
     {
-<<<<<<< HEAD
-        OCKCareSchedule *schedule = [OCKCareSchedule weeklyScheduleWithStartDay:startDate occurrencesOnEachDay:@[@0,@0,@0,@0,@0,@0,@0]];
-=======
         OCKCareSchedule *schedule = [OCKCareSchedule weeklyScheduleWithStartDate:startDate occurrencesOnEachDay:@[@0,@0,@0,@0,@0,@1,@4]];
->>>>>>> 34889cce
         UIColor *color = OCKYellowColor();
         OCKCarePlanActivity *treatment = [[OCKCarePlanActivity alloc] initWithIdentifier:StretchTreatment
                                                                                     type:OCKCarePlanActivityTypeIntervention
@@ -332,11 +308,7 @@
 
     
     {
-<<<<<<< HEAD
-        OCKCareSchedule *schedule = [OCKCareSchedule weeklyScheduleWithStartDay:startDate occurrencesOnEachDay:@[@1,@1,@1,@0,@0,@0,@0]];
-=======
         OCKCareSchedule *schedule = [OCKCareSchedule weeklyScheduleWithStartDate:startDate occurrencesOnEachDay:@[@1,@1,@1,@1,@1,@1,@1]];
->>>>>>> 34889cce
         UIColor *color = OCKPurpleColor();
         OCKCarePlanActivity *evaluation = [[OCKCarePlanActivity alloc] initWithIdentifier:RangeOfMotionEvaluation
                                                                                      type:OCKCarePlanActivityTypeAssessment
@@ -348,11 +320,7 @@
     }
     
     {
-<<<<<<< HEAD
-        OCKCareSchedule *schedule = [OCKCareSchedule weeklyScheduleWithStartDay:startDate occurrencesOnEachDay:@[@1,@1,@1,@0,@0,@0,@0]];
-=======
         OCKCareSchedule *schedule = [OCKCareSchedule weeklyScheduleWithStartDate:startDate occurrencesOnEachDay:@[@1,@1,@1,@0,@1,@1,@1]];
->>>>>>> 34889cce
         UIColor *color = OCKBlueColor();
         OCKCarePlanActivity *evaluation = [[OCKCarePlanActivity alloc] initWithIdentifier:PainEvaluation
                                                                                      type:OCKCarePlanActivityTypeAssessment
@@ -364,11 +332,7 @@
     }
     
     {
-<<<<<<< HEAD
-        OCKCareSchedule *schedule = [OCKCareSchedule weeklyScheduleWithStartDay:startDate occurrencesOnEachDay:@[@1,@1,@1,@0,@1,@0,@1]];
-=======
         OCKCareSchedule *schedule = [OCKCareSchedule weeklyScheduleWithStartDate:startDate occurrencesOnEachDay:@[@1,@1,@1,@1,@1,@1,@1]];
->>>>>>> 34889cce
         UIColor *color = OCKGreenColor();
         OCKCarePlanActivity *evaluation = [[OCKCarePlanActivity alloc] initWithIdentifier:BleedingEvaluation
                                                                                      type:OCKCarePlanActivityTypeAssessment
@@ -380,11 +344,7 @@
     }
     
     {
-<<<<<<< HEAD
-        OCKCareSchedule *schedule = [OCKCareSchedule weeklyScheduleWithStartDay:startDate occurrencesOnEachDay:@[@1,@1,@1,@0,@1,@0,@1]];
-=======
         OCKCareSchedule *schedule = [OCKCareSchedule weeklyScheduleWithStartDate:startDate occurrencesOnEachDay:@[@1,@1,@1,@1,@1,@1,@1]];
->>>>>>> 34889cce
         UIColor *color = OCKYellowColor();
         OCKCarePlanActivity *evaluation = [[OCKCarePlanActivity alloc] initWithIdentifier:TemperatureEvaluation
                                                                                      type:OCKCarePlanActivityTypeAssessment
