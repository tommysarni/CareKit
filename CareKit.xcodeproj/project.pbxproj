--- conflicted
+++ resolved
@@ -100,12 +100,9 @@
 		8656C0DE1C6E98DA00A6D5D1 /* OCKCarePlanStore_Internal.h in Headers */ = {isa = PBXBuildFile; fileRef = 8656C0DD1C6E98DA00A6D5D1 /* OCKCarePlanStore_Internal.h */; };
 		865A6D0E1C5AD18B0054F9F0 /* whatever.swift in Sources */ = {isa = PBXBuildFile; fileRef = 865A6D0D1C5AD18B0054F9F0 /* whatever.swift */; };
 		86BE2EFF1C77C83D00D66276 /* OCKCareCardViewController.h in Headers */ = {isa = PBXBuildFile; fileRef = 86BE2EFE1C77C83D00D66276 /* OCKCareCardViewController.h */; settings = {ATTRIBUTES = (Public, ); }; };
-<<<<<<< HEAD
 		86BE2F021C7BDD2C00D66276 /* OCKCarePlanDay.h in Headers */ = {isa = PBXBuildFile; fileRef = 86BE2F001C7BDD2C00D66276 /* OCKCarePlanDay.h */; settings = {ATTRIBUTES = (Public, ); }; };
 		86BE2F031C7BDD2C00D66276 /* OCKCarePlanDay.m in Sources */ = {isa = PBXBuildFile; fileRef = 86BE2F011C7BDD2C00D66276 /* OCKCarePlanDay.m */; };
 		86BE2F051C7BED7500D66276 /* OCKCarePlanDay_Internal.h in Headers */ = {isa = PBXBuildFile; fileRef = 86BE2F041C7BED7500D66276 /* OCKCarePlanDay_Internal.h */; };
-=======
->>>>>>> 4c5a0b39
 		86ED1C6F1C7526A700B33FC5 /* OCKCarePlanEventResult.h in Headers */ = {isa = PBXBuildFile; fileRef = 86ED1C6D1C7526A700B33FC5 /* OCKCarePlanEventResult.h */; settings = {ATTRIBUTES = (Public, ); }; };
 		86ED1C701C7526A700B33FC5 /* OCKCarePlanEventResult.m in Sources */ = {isa = PBXBuildFile; fileRef = 86ED1C6E1C7526A700B33FC5 /* OCKCarePlanEventResult.m */; };
 		86ED1C811C763CE600B33FC5 /* OCKCarePlanEventResult_Internal.h in Headers */ = {isa = PBXBuildFile; fileRef = 86ED1C801C763CE600B33FC5 /* OCKCarePlanEventResult_Internal.h */; };
@@ -666,11 +663,8 @@
 				2445EB2F1C6D67A100F51A95 /* OCKConnectTableViewController.h in Headers */,
 				2445EB0B1C6D673000F51A95 /* OCKChartTableViewController_Internal.h in Headers */,
 				2445EB1D1C6D673000F51A95 /* OCKPieChart_Internal.h in Headers */,
-<<<<<<< HEAD
 				86BE2F051C7BED7500D66276 /* OCKCarePlanDay_Internal.h in Headers */,
-=======
 				241744B61C7C408D00350094 /* OCKHeartView.h in Headers */,
->>>>>>> 4c5a0b39
 				24E318151C6EB08A0094C45B /* OCKEvaluationViewController.h in Headers */,
 				8656C0DE1C6E98DA00A6D5D1 /* OCKCarePlanStore_Internal.h in Headers */,
 				2445EB181C6D673000F51A95 /* OCKLineChart_Internal.h in Headers */,
