--- conflicted
+++ resolved
@@ -71,11 +71,8 @@
 
     init(storeManager: OCKSynchronizedStoreManager<Store>, aggregator: OCKAdherenceAggregator<Store.Event> = .countOutcomes) {
         self.storeManager = storeManager
-<<<<<<< HEAD
         self.previouslySelectedDate = Date()
-=======
         self.aggregator = aggregator
->>>>>>> 1e90a7cb
         super.init(transitionStyle: .scroll, navigationOrientation: .horizontal, options: nil)
     }
 
