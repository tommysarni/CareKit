--- conflicted
+++ resolved
@@ -101,17 +101,7 @@
         _monogramLabel.text = nil;
     } else {
         _imageView.image = nil;
-<<<<<<< HEAD
-        _imageView.backgroundColor = OCKSystemGrayColor();
-        
-        NSString *monogram = self.contact.monogram;
-        NSRange stringRange = {0, MIN([monogram length], 2)};
-        stringRange = [monogram rangeOfComposedCharacterSequencesForRange:stringRange];
-        NSString *clippedMonogram = [monogram substringWithRange:stringRange];
-        _monogramLabel.text = clippedMonogram;
-=======
         _monogramLabel.text = self.contact.monogram;
->>>>>>> 0752428c
     }
     
     [self updateImageViewBackgroundColor];
