--- conflicted
+++ resolved
@@ -83,12 +83,8 @@
     if (!_headerView) {
         _headerView = [[OCKConnectTableViewHeader alloc] initWithFrame:CGRectMake(0, 0, self.view.frame.size.width, HeaderViewHeight)];
     }
-<<<<<<< HEAD
-    _headerView.showEdgeIndicator = _showEdgeIndicator;
-    _headerView.contact = _contact;
-=======
+    _headerView.showEdgeIndicator = self.showEdgeIndicator;
     _headerView.contact = self.contact;
->>>>>>> 756cc872
     
     self.tableView.tableHeaderView = _headerView;
 }
